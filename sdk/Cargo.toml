[package]
name = "iggy"
<<<<<<< HEAD
version = "0.6.34"
=======
version = "0.6.50"
>>>>>>> fe2cada0
description = "Iggy is the persistent message streaming platform written in Rust, supporting QUIC, TCP and HTTP transport protocols, capable of processing millions of messages per second."
edition = "2021"
license = "MIT"
keywords = ["iggy", "messaging", "streaming"]
categories = ["command-line-utilities", "database", "network-programming"]
homepage = "https://iggy.rs"
documentation = "https://docs.iggy.rs"
repository = "https://github.com/iggy-rs/iggy"
readme = "../README.md"

[dependencies]
aes-gcm = "0.10.3"
ahash = { version = "0.8.11", features = ["serde"] }
anyhow = "1.0.86"
async-broadcast = { version = "0.7.1" }
async-dropper = { version = "0.3.1", features = ["tokio", "simple"] }
async-trait = "0.1.82"
base64 = "0.22.1"
byte-unit = { version = "5.1.4", default-features = false, features = [
    "serde",
    "byte",
    "std",
] }
bytes = "1.6.0"
chrono = { version = "0.4.38" }
clap = { version = "4.5.17", features = ["derive"] }
comfy-table = { version = "7.1.1", optional = true }
crc32fast = "1.4.2"
dashmap = "6.0.1"
derive_more = { version = "1.0.0", features = ["full"] }
dirs = "5.0.1"
fast-async-mutex = { version = "0.6.7", optional = true }
flume = "0.11.0"
futures = "0.3.30"
futures-util = "0.3.30"
humantime = "2.1.0"
keyring = { version = "3.2.0", optional = true, features = ["sync-secret-service", "vendored"] }
lazy_static = "1.4.0"
libc = "0.2.162"
passterm = { version = "2.0.1", optional = true }
<<<<<<< HEAD
pin-project = "1.1.7"
=======
pem = { version = "3.0.4" }
>>>>>>> fe2cada0
quinn = { version = "0.11.5" }
regex = "1.10.4"
reqwest = { version = "0.12.9", default-features = false, features = ["json", "rustls-tls"] }
reqwest-middleware = { version = "0.4.0", features = ["json"] }
reqwest-retry = "0.7.0"
rustls = { version = "0.23.10", features = ["ring"] }
serde = { version = "1.0.210", features = ["derive", "rc"] }
serde_json = "1.0.127"
serde_with = { version = "3.8.1", features = ["base64"] }
strum = { version = "0.26.2", features = ["derive"] }
thiserror = "2.0.3"
tokio = { version = "1.40.1", features = ["full"] }
tokio-rustls = { version = "0.26.0" }
toml = "0.8.14"
tracing = { version = "0.1.40" }
uuid = { version = "1.1.0", features = ["v7", "fast-rng", "zerocopy"] }
webpki-roots = { version = "0.26.6" }

[build-dependencies]
convert_case = "0.6.0"
serde = { version = "1.0.210", features = ["derive", "rc"] }
serde_derive = "1.0.194"

[features]
default = ["tokio_lock"]
iggy-cli = ["dep:comfy-table", "dep:keyring", "dep:passterm"]
tokio_lock = []
fast_async_lock = ["dep:fast-async-mutex"]<|MERGE_RESOLUTION|>--- conflicted
+++ resolved
@@ -1,10 +1,6 @@
 [package]
 name = "iggy"
-<<<<<<< HEAD
-version = "0.6.34"
-=======
 version = "0.6.50"
->>>>>>> fe2cada0
 description = "Iggy is the persistent message streaming platform written in Rust, supporting QUIC, TCP and HTTP transport protocols, capable of processing millions of messages per second."
 edition = "2021"
 license = "MIT"
@@ -43,13 +39,8 @@
 humantime = "2.1.0"
 keyring = { version = "3.2.0", optional = true, features = ["sync-secret-service", "vendored"] }
 lazy_static = "1.4.0"
-libc = "0.2.162"
 passterm = { version = "2.0.1", optional = true }
-<<<<<<< HEAD
-pin-project = "1.1.7"
-=======
 pem = { version = "3.0.4" }
->>>>>>> fe2cada0
 quinn = { version = "0.11.5" }
 regex = "1.10.4"
 reqwest = { version = "0.12.9", default-features = false, features = ["json", "rustls-tls"] }
